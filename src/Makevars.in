--- conflicted
+++ resolved
@@ -1,12 +1,6 @@
-<<<<<<< HEAD
 PKG_CPPFLAGS = @PKG_CPPFLAGS@
 PKG_CFLAGS = @PKG_CFLAGS@
 PKG_LIBS = @PKG_LIBS@
-=======
-PKG_CPPFLAGS = -I. -Icore -Ievents -Imisc -Imodels @CPPFLAGS@
-PKG_CFLAGS = @OPENMP_CFLAGS@
-PKG_LIBS = @OPENMP_CFLAGS@ @LIBS@
->>>>>>> f953599a
 
 OBJECTS.core = \
     core/siminf_run.o \
@@ -19,12 +13,8 @@
 OBJECTS.misc = \
     misc/siminf_arg.o \
     misc/siminf_error.o \
-<<<<<<< HEAD
-    misc/siminf_forward_euler_linear_decay.o
-=======
     misc/siminf_forward_euler_linear_decay.o \
     misc/siminf_ldata.o
->>>>>>> f953599a
 
 OBJECTS = \
    siminf.o \
