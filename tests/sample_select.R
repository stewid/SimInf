--- conflicted
+++ resolved
@@ -736,7 +736,6 @@
     stopifnot(identical(S_observed, S_expected))
 }
 
-<<<<<<< HEAD
 ## 2 Nodes
 ## 3 Age categories
 ## 2 Disease-states: Susceptible & Infected
@@ -824,7 +823,7 @@
     stopifnot(identical(res@U[1, 2], 1L))
     set_num_threads(1)
 }
-=======
+
 ## 1 Node in a SIR model
 ##
 ## One individual starts in S, one in I and one in R with a zero
@@ -853,5 +852,4 @@
 ## compartment (using the same seed).
 model@events@E[3, 4] <- 1000
 set.seed(2)
-stopifnot(identical(run(model)@U, structure(c(1L, 1L, 0L), .Dim = c(3L, 1L))))
->>>>>>> 6d7b8a18
+stopifnot(identical(run(model)@U, structure(c(1L, 1L, 0L), .Dim = c(3L, 1L))))