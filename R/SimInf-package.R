## This file is part of SimInf, a framework for stochastic
## disease spread simulations.
##
## Copyright (C) 2015 -- 2023 Stefan Widgren
##
## SimInf is free software: you can redistribute it and/or modify
## it under the terms of the GNU General Public License as published by
## the Free Software Foundation, either version 3 of the License, or
## (at your option) any later version.
##
## SimInf is distributed in the hope that it will be useful,
## but WITHOUT ANY WARRANTY; without even the implied warranty of
## MERCHANTABILITY or FITNESS FOR A PARTICULAR PURPOSE.  See the
## GNU General Public License for more details.
##
## You should have received a copy of the GNU General Public License
## along with this program.  If not, see <https://www.gnu.org/licenses/>.

##' @importClassesFrom Matrix dgCMatrix
##' @importFrom digest digest
##' @importFrom graphics boxplot
##' @importFrom graphics contour
##' @importFrom graphics grconvertY
##' @importFrom graphics lines
##' @importFrom graphics legend
##' @importFrom graphics mtext
##' @importFrom graphics pairs
##' @importFrom graphics par
##' @importFrom graphics plot
##' @importFrom graphics polygon
##' @importFrom graphics rug
##' @importFrom grDevices adjustcolor
##' @importFrom grDevices rainbow
##' @importFrom MASS ginv
##' @importFrom MASS kde2d
##' @importFrom Matrix Matrix
##' @importFrom Matrix sparseMatrix
##' @importFrom methods as
##' @importFrom methods is
##' @importFrom methods new
##' @importFrom methods show
##' @importFrom methods slot
##' @importFrom methods slot<-
##' @importFrom methods validObject
<<<<<<< HEAD
##' @importFrom mvtnorm rmvnorm
##' @importFrom stats aggregate
=======
>>>>>>> f7da3c0f
##' @importFrom stats ave
##' @importFrom stats cov
##' @importFrom stats density
##' @importFrom stats dgamma
##' @importFrom stats dnorm
##' @importFrom stats dunif
##' @importFrom stats logLik
##' @importFrom stats optim
##' @importFrom stats quantile
##' @importFrom stats rgamma
##' @importFrom stats rnorm
##' @importFrom stats runif
##' @importFrom stats xtabs
##' @importFrom stats var
##' @importFrom tools Rcmd
##' @importFrom utils capture.output
##' @importFrom utils data
##' @importFrom utils getParseData
##' @importFrom utils packageVersion
##' @importFrom utils setTxtProgressBar
##' @importFrom utils txtProgressBar
NULL<|MERGE_RESOLUTION|>--- conflicted
+++ resolved
@@ -42,11 +42,7 @@
 ##' @importFrom methods slot
 ##' @importFrom methods slot<-
 ##' @importFrom methods validObject
-<<<<<<< HEAD
 ##' @importFrom mvtnorm rmvnorm
-##' @importFrom stats aggregate
-=======
->>>>>>> f7da3c0f
 ##' @importFrom stats ave
 ##' @importFrom stats cov
 ##' @importFrom stats density
