## This file is part of SimInf, a framework for stochastic
## disease spread simulations.
##
## Copyright (C) 2015 -- 2023 Stefan Widgren
##
## SimInf is free software: you can redistribute it and/or modify
## it under the terms of the GNU General Public License as published by
## the Free Software Foundation, either version 3 of the License, or
## (at your option) any later version.
##
## SimInf is distributed in the hope that it will be useful,
## but WITHOUT ANY WARRANTY; without even the implied warranty of
## MERCHANTABILITY or FITNESS FOR A PARTICULAR PURPOSE.  See the
## GNU General Public License for more details.
##
## You should have received a copy of the GNU General Public License
## along with this program.  If not, see <https://www.gnu.org/licenses/>.

##' @importClassesFrom Matrix dgCMatrix
##' @importFrom digest digest
##' @importFrom graphics boxplot
##' @importFrom graphics contour
##' @importFrom graphics grconvertY
##' @importFrom graphics lines
##' @importFrom graphics legend
##' @importFrom graphics mtext
##' @importFrom graphics pairs
##' @importFrom graphics par
##' @importFrom graphics plot
##' @importFrom graphics polygon
##' @importFrom graphics rug
##' @importFrom grDevices adjustcolor
##' @importFrom grDevices rainbow
##' @importFrom MASS ginv
##' @importFrom MASS kde2d
##' @importFrom Matrix Matrix
##' @importFrom Matrix sparseMatrix
##' @importFrom methods as
##' @importFrom methods is
##' @importFrom methods new
##' @importFrom methods show
##' @importFrom methods slot
##' @importFrom methods slot<-
##' @importFrom methods validObject
<<<<<<< HEAD
##' @importFrom mvtnorm rmvnorm
=======
##' @importFrom stats aggregate
>>>>>>> 51e53c1f
##' @importFrom stats ave
##' @importFrom stats cov
##' @importFrom stats density
##' @importFrom stats dgamma
##' @importFrom stats dnorm
##' @importFrom stats dunif
##' @importFrom stats logLik
##' @importFrom stats optim
##' @importFrom stats quantile
##' @importFrom stats rgamma
##' @importFrom stats rnorm
##' @importFrom stats runif
##' @importFrom stats xtabs
##' @importFrom stats var
##' @importFrom tools Rcmd
##' @importFrom utils capture.output
##' @importFrom utils data
##' @importFrom utils getParseData
##' @importFrom utils packageVersion
##' @importFrom utils setTxtProgressBar
##' @importFrom utils txtProgressBar
NULL<|MERGE_RESOLUTION|>--- conflicted
+++ resolved
@@ -42,11 +42,8 @@
 ##' @importFrom methods slot
 ##' @importFrom methods slot<-
 ##' @importFrom methods validObject
-<<<<<<< HEAD
 ##' @importFrom mvtnorm rmvnorm
-=======
 ##' @importFrom stats aggregate
->>>>>>> 51e53c1f
 ##' @importFrom stats ave
 ##' @importFrom stats cov
 ##' @importFrom stats density
