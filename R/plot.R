## This file is part of SimInf, a framework for stochastic
## disease spread simulations.
##
## Copyright (C) 2015 Pavol Bauer
## Copyright (C) 2017 -- 2019 Robin Eriksson
## Copyright (C) 2015 -- 2019 Stefan Engblom
## Copyright (C) 2015 -- 2022 Stefan Widgren
##
## SimInf is free software: you can redistribute it and/or modify
## it under the terms of the GNU General Public License as published by
## the Free Software Foundation, either version 3 of the License, or
## (at your option) any later version.
##
## SimInf is distributed in the hope that it will be useful,
## but WITHOUT ANY WARRANTY; without even the implied warranty of
## MERCHANTABILITY or FITNESS FOR A PARTICULAR PURPOSE.  See the
## GNU General Public License for more details.
##
## You should have received a copy of the GNU General Public License
## along with this program.  If not, see <https://www.gnu.org/licenses/>.

##' Box plot of number of individuals in each compartment
##'
##' Produce box-and-whisker plot(s) of the number of individuals in
##' each model compartment.
##' @param x The \code{model} to plot
##' @param compartments specify the names of the compartments to
##'     extract data from. The compartments can be specified as a
##'     character vector e.g. \code{compartments = c('S', 'I', 'R')},
##'     or as a formula e.g. \code{compartments = ~S+I+R} (see
##'     \sQuote{Examples}). Default (\code{compartments=NULL})
##'     includes all compartments.
##' @param index indices specifying the nodes to include when plotting
##'     data. Default \code{index = NULL} include all nodes in the
##'     model.
##' @param ... Additional arguments affecting the plot produced.
##' @aliases boxplot,SimInf_model-method
##' @export
##' @include SimInf_model.R
##' @importFrom graphics boxplot
##' @examples
##' ## Create an 'SIR' model with 10 nodes and initialise
##' ## it with 99 susceptible individuals and one infected
##' ## individual. Let the model run over 100 days.
##' model <- SIR(u0 = data.frame(S = rep(99, 10),
##'                              I = rep(1, 10),
##'                              R = rep(0, 10)),
##'              tspan = 1:100,
##'              beta = 0.16,
##'              gamma = 0.077)
##'
##' ## Run the model and save the result.
##' result <- run(model)
##'
##' ## Create a boxplot that includes all compartments in all nodes.
##' boxplot(result)
##'
##' ## Create a boxplot that includes the S and I compartments in
##' ## nodes 1 and 2.
##' boxplot(result, ~S+I, 1:2)
setMethod(
    "boxplot",
    signature(x = "SimInf_model"),
    function(x, compartments = NULL, index = NULL, ...) {
        ## Remove the first two columns node and time
        boxplot(trajectory(x, compartments, index)[c(-1, -2)], ...)
    }
)

##' Scatterplot of number of individuals in each compartment
##'
##' A matrix of scatterplots with the number of individuals in each
##' compartment is produced. The \code{ij}th scatterplot contains
##' \code{x[,i]} plotted against \code{x[,j]}.
##' @param x The \code{model} to plot
##' @param compartments specify the names of the compartments to
##'     extract data from. The compartments can be specified as a
##'     character vector e.g. \code{compartments = c('S', 'I', 'R')},
##'     or as a formula e.g. \code{compartments = ~S+I+R} (see
##'     \sQuote{Examples}). Default (\code{compartments=NULL})
##'     includes all compartments.
##' @param index indices specifying the nodes to include when plotting
##'     data. Default \code{index = NULL} include all nodes in the
##'     model.
##' @param ... Additional arguments affecting the plot produced.
##' @export
##' @include SimInf_model.R
##' @importFrom graphics pairs
##' @examples
##' ## Create an 'SIR' model with 10 nodes and initialise
##' ## it with 99 susceptible individuals and one infected
##' ## individual. Let the model run over 100 days.
##' model <- SIR(u0 = data.frame(S = rep(99, 10),
##'                              I = rep(1, 10),
##'                              R = rep(0, 10)),
##'              tspan = 1:100,
##'              beta = 0.16,
##'              gamma = 0.077)
##'
##' ## Run the model and save the result.
##' result <- run(model)
##'
##' ## Create a scatter plot that includes all compartments in all
##' ## nodes.
##' pairs(result)
##'
##' ## Create a scatter plot that includes the S and I compartments in
##' ## nodes 1 and 2.
##' pairs(result, ~S+I, 1:2)
setMethod(
    "pairs",
    signature(x = "SimInf_model"),
    function(x, compartments = NULL, index = NULL, ...) {
        ## Remove the first two columns node and time
        pairs(trajectory(x, compartments, index)[c(-1, -2)], ...)
    }
)

init_plot_node_index <- function(model, index) {
    index <- check_node_index_argument(model, index)
    if (is.null(index))
        index <- seq_len(n_nodes(model))
    index
}

init_plot_line_type <- function(lty, compartments, each) {
    if (is.null(compartments)) {
        n <- 1
    } else {
        n <- length(compartments)
    }

    if (is.null(lty)) {
        lty <- seq_len(n)
    } else {
        lty <- rep(lty, length.out = n)
    }
    rep(lty, each = each)
}

init_plot_color <- function(col, compartments, each) {
    if (is.null(compartments)) {
        n <- 1
    } else {
        n <- length(compartments)
    }

    if (is.null(col)) {
        if (n > 9) {
            col <- rainbow(n)
        } else if (n > 1) {
            col <- rep(c("#e41a1c", "#377eb8", "#4daf4a",
                         "#984ea3", "#ff7f00", "#ffff33",
                         "#a65628", "#f781bf", "#999999"),
                       length.out = n)
        } else {
            col <- "black"
        }
    } else {
        col <- rep(col, length.out = n)
    }
    rep(col, each = each)
}

init_plot_range <- function(range) {
    if (identical(range, FALSE))
        return(range)

    if (any(!is.numeric(range),
            !identical(length(range), 1L),
            range < 0, range > 1)) {
        stop("'range' must be FALSE or a value between 0 and 1.",
             call. = FALSE)
    }

    (1 - range) / 2
}

init_plot_prevalence_data <- function(model, compartments,
                                      level, index, range) {
    index <- init_plot_node_index(model, index)
    range <- init_plot_range(range)

    ## Create a matrix with one row for each line in the plot.
    if (level < 3) {
        y <- prevalence(model, compartments, level, index, "matrix")
        lower <- NULL
        upper <- NULL
        each <- 1
    } else if (identical(range, FALSE) || identical(length(index), 1L)) {
        y <- prevalence(model, compartments, level, index, "matrix")
        lower <- NULL
        upper <- NULL
        each <- length(index)
    } else {
        y <- apply(
            prevalence(model, compartments, level, index, "matrix"),
            2, quantile, probs = c(range, 0.5, 1 - range))

        ## Matrices for quantile ranges and median.
        j <- seq_len(ncol(y))
        lower <- y[1, j, drop = FALSE]
        upper <- y[3, j, drop = FALSE]
        y <- y[2, j, drop = FALSE]
        each <- 1
    }

    list(lower        = lower,
         y            = y,
         upper        = upper,
         each         = each,
         compartments = NULL)
}

init_plot_trajectory_data <- function(model, compartments, index, range) {
    index <- init_plot_node_index(model, index)
    range <- init_plot_range(range)

    ## Create a matrix with one row for each line in the plot.
    y <- list()
    for (j in seq_len(length(compartments$rhs))) {
        for (compartment in names(compartments$rhs[[j]])) {
            if (identical(range, FALSE) || identical(length(index), 1L)) {
                y[[length(y) + 1]] <-
                    trajectory(model, compartment, index, "matrix")
            } else {
                y[[length(y) + 1]] <- apply(
                    trajectory(model, compartment, index, "matrix"),
                    2, quantile, probs = c(range, 0.5, 1 - range))
            }

            names(y)[length(y)] <- compartment
        }
    }

    compartments <- names(y)

    if (identical(range, FALSE) || identical(length(index), 1L)) {
        lower <- NULL
        upper <- NULL
        ## Combine matrices for each comparment.
        y <- do.call("rbind", y)
        each <- length(index)
    } else {
        ## Matrices for quantile ranges and median.
        lower <- do.call("rbind", lapply(y, function(x) x[1, ]))
        upper <- do.call("rbind", lapply(y, function(x) x[3, ]))
        y <- do.call("rbind", lapply(y, function(x) x[2, ]))
        each <- 1
    }

    list(lower        = lower,
         y            = y,
         upper        = upper,
         each         = each,
         compartments = compartments)
}

##' Determine if the 'compartments' expression contains a lhs.
##' @noRd
compartments_has_lhs <- function(compartments) {
    if (is(compartments, "formula")) {
        compartments <- as.character(compartments)
        if (identical(length(compartments), 3L))
            return(TRUE)
    }

    FALSE
}

init_plot_argv <- function(model, compartments, pd, type, lwd, ...) {
    argv <- list(...)
    argv$type <- type
    argv$lwd <- lwd

    if (is.null(argv$ylab)) {
        if (isTRUE(compartments_has_lhs(compartments))) {
            argv$ylab <- deparse(compartments)
        } else {
            argv$ylab <- "Value"
        }
    }

    ## Settings for the y-axis.
    if (is.null(argv$ylim)) {
        if (is.null(pd$upper)) {
            argv$ylim <- c(0, max(pd$y))
        } else {
            argv$ylim <- c(0, max(pd$upper))
        }
    }

    ## Settings for the x-axis
    if (is.null(names(model@tspan))) {
        argv$x <- model@tspan
        if (is.null(argv$xlab))
            argv$xlab <- "Time"
    } else {
        argv$x <- as.Date(names(model@tspan))
        if (is.null(argv$xlab))
            argv$xlab <- "Date"
    }

    argv
}

plot_data <- function(pd, argv, lty, col, frame.plot, legend) {
    ## Plot lines
    for (i in seq_len(dim(pd$y)[1])) {
        argv$y <- pd$y[i, ]
        argv$col <- col[i]
        argv$lty <- lty[i]

        if (i == 1) {
            argv$frame.plot <- frame.plot
            do.call(plot, argv)
            argv$frame.plot <- NULL
        } else {
            do.call(lines, argv)
        }

        if (!is.null(pd$lower) && !is.null(pd$upper)) {
            if (argv$type == "s") {
                x <- c(rep(argv$x, each = 2)[-1],
                       rep(rev(argv$x), each = 2)[-1])
                y <- c(rep(pd$upper[i, ], each = 2)[-2 * ncol(pd$upper)],
                       rep(rev(pd$lower[i, ]), each = 2)[-2 * ncol(pd$lower)])
            } else {
                x <- c(argv$x, rev(argv$x))
                y <- c(pd$upper[i, ], rev(pd$lower[i, ]))
            }

            polygon(x = x, y = y, border = NA,
                    col = adjustcolor(col[i], alpha.f = 0.1))
        }
    }

    ## Add the legend below plot. The default legend is the names of
    ## the compartments.
    if (isTRUE(legend) && !is.null(pd$compartments)) {
        ## Determine the size of the legend.
        lgd <- legend("top", lty = unique(lty), col = unique(col),
                      bty = "n", horiz = TRUE, legend = pd$compartments,
                      lwd = argv$lwd, xpd = TRUE, plot = FALSE)

        ## Determine the y-position to place the legend one line above
        ## the plot.
        y <- par("cin")[2] * par("cex") * par("lheight")
        y <- diff(grconvertY(c(0, y), "inches", "npc"))
        y <- grconvertY(1 + y, "npc", "user")

        ## Add the legend to the plot.
        legend(lgd$rect$left, y, lty = unique(lty), col = unique(col),
               bty = "n", horiz = TRUE, legend = pd$compartments,
               lwd = argv$lwd, xpd = TRUE)
    }
}

##' @importFrom graphics contour
##' @importFrom graphics lines
##' @importFrom graphics rug
##' @importFrom MASS kde2d
##' @importFrom stats density
##' @noRd
plot_density <- function(x, ...) {
    if (ncol(x) > 1) {
        pairs(x,
              diag.panel = function(x, ...) {
                  usr <- par("usr")
                  on.exit(par(usr = usr))
                  par(usr = c(usr[1:2], 0, 1.5))
                  d <- density(x, bw = "SJ-ste")
                  d$y <- d$y / max(d$y)
                  lines(d, ...)
                  rug(x)
              },
              lower.panel = function(x, y, ...) {
                  d <- kde2d(x, y)
                  contour(d, add = TRUE, drawlabels = FALSE, ...)
              }, ...)
    } else {
        plot(density(x, bw = "SJ-ste"), main = "", xlab = colnames(x), ...)
        rug(x)
    }
}

plot_trace <- function(x, i, j, ...) {
    mfrow <- switch(min(length(j), 10),
                    c(1, 1),
                    c(1, 2),
                    c(2, 2),
                    c(2, 2),
                    c(3, 2),
                    c(3, 2),
                    c(3, 3),
                    c(3, 3),
                    c(3, 3),
                    stop("To many variables to plot."))
    opar <- par(mfrow = mfrow)
    on.exit(par(opar), add = TRUE)

    for (k in j) {
        plot(x[i, k] ~ i,
             xlab = "Iterations",
             ylab = colnames(x)[k],
             type = "l",
             main = sprintf("Trace of %s", colnames(x)[k]),
             ...)
    }
}

##' Display the outcome from a simulated trajectory
##'
##' Plot either the median and the quantile range of the counts in all
##' nodes, or plot the counts in specified nodes.
##' @param x The \code{model} to plot.
##' @template plot-y-param
##' @template prevalence-level-param
##' @template plot-index-param
##' @template plot-range-param
##' @template plot-type-param
##' @template plot-lwd-param
##' @template plot-frame-param
##' @template plot-legend-param
##' @param ... Other graphical parameters that are passed on to the
##'     plot function.
##' @rdname plot
##' @aliases plot,SimInf_model-method
##' @export
##' @include SimInf_model.R
##' @importFrom graphics grconvertY
##' @importFrom graphics legend
##' @importFrom graphics lines
##' @importFrom graphics par
##' @importFrom graphics plot
##' @importFrom graphics polygon
##' @importFrom grDevices adjustcolor
##' @importFrom grDevices rainbow
##' @examples
##' ## Create an 'SIR' model with 100 nodes and initialise
##' ## it with 990 susceptible individuals and 10 infected
##' ## individuals in each node. Run the model over 100 days.
##' model <- SIR(u0 = data.frame(S = rep(990, 100),
##'                              I = rep(10, 100),
##'                              R = rep(0, 100)),
##'              tspan = 1:100,
##'              beta = 0.16,
##'              gamma = 0.077)
##'
##' ## Run the model and save the result.
##' result <- run(model)
##'
##' ## Plot the median and interquartile range of the number
##' ## of susceptible, infected and recovered individuals.
##' plot(result)
##'
##' ## Plot the median and the middle 95\% quantile range of the
##' ## number of susceptible, infected and recovered individuals.
##' plot(result, range = 0.95)
##'
##' ## Plot the median and interquartile range of the  number
##' ## of infected individuals.
##' plot(result, "I")
##'
##' ## Use the formula notation instead to plot the median and
##' ## interquartile range of the number of infected individuals.
##' plot(result, ~I)
##'
##' ## Plot the number of susceptible, infected
##' ## and recovered individuals in the first
##' ## three nodes.
##' plot(result, index = 1:3, range = FALSE)
##'
##' ## Use plot type line instead.
##' plot(result, index = 1:3, range = FALSE, type = "l")
##'
##' ## Plot the number of infected individuals in the first node.
##' plot(result, "I", index = 1, range = FALSE)
##'
##' ## Plot the proportion of infected individuals (cases)
##' ## in the population.
##' plot(result, I ~ S + I + R)
##'
##' ## Plot the proportion of nodes with infected individuals.
##' plot(result, I ~ S + I + R, level = 2)
##'
##' ## Plot the median and interquartile range of the proportion
##' ## of infected individuals in each node
##' plot(result, I ~ S + I + R, level = 3)
##'
##' ## Plot the proportion of infected individuals in the first
##' ## three nodes.
##' plot(result, I ~ S + I + R, level = 3, index = 1:3, range = FALSE)
setMethod(
    "plot",
    signature(x = "SimInf_model", y = "ANY"),
    function(x, y, level = 1, index = NULL, range = 0.5, type = "s",
             lwd = 2, frame.plot = FALSE, legend = TRUE, ...) {
        if (missing(y))
            y <- NULL

        if (isTRUE(compartments_has_lhs(y))) {
            pd <- init_plot_prevalence_data(x, y, level, index, range)
        } else {
            compartments <- match_compartments(compartments = y,
                                               ok_combine = TRUE,
                                               ok_lhs = FALSE,
                                               U = rownames(x@S),
                                               V = rownames(x@v0))

            pd <- init_plot_trajectory_data(x, compartments, index, range)
        }

        argv <- init_plot_argv(x, y, pd, type, lwd, ...)
        lty <- init_plot_line_type(argv$lty, pd$compartments, pd$each)
        col <- init_plot_color(argv$col, pd$compartments, pd$each)

        plot_data(pd, argv, lty, col, frame.plot, legend)

        invisible(NULL)
    }
)

##' Display the ABC posterior distribution
##'
##' @param x The \code{SimInf_abc} object to plot.
##' @param y The generation to plot. The default is to display the
##'     last generation.
##' @param ... Additional arguments affecting the plot.
##' @aliases plot,SimInf_abc-method
##' @export
##' @include abc.R
setMethod(
    "plot",
    signature(x = "SimInf_abc"),
    function(x, y, ...) {
        if (missing(y))
            y <- n_generations(x)
        y <- as.integer(y)
        if (length(y) != 1) {
            stop("Can only select one generation to plot.",
                 call. = FALSE)
        }

<<<<<<< HEAD
        plot_density(t(x@x[[y]]), ...)

        invisible(NULL)
    }
)

##' Display the PMCMC posterior distribution
##'
##' Display the (approximate) posterior distributions obtained from
#'      fitting a particle Markov chain Monte Carlo algorithm, or the
#'      corresponding trace plots.
##' @param x The \code{SimInf_pmcmc} object to plot.
##' @param y The trace of all variables and logPost are plotted when
##'     \code{y = "trace"} or \code{y = ~trace}, else the posterior
##'     distributions are plotted. Default is to plot the posterier
##'     distributions.
##' @template start-param
##' @template end-param
##' @template thin-param
##' @param ... Additional arguments affecting the plot.
##' @aliases plot,SimInf_pmcmc-method
##' @export
##' @include pmcmc.R
setMethod(
    "plot",
    signature(x = "SimInf_pmcmc"),
    function(x, y, start = 1, end = NULL, thin = 1, ...) {
        if (missing(y))
            y <- "density"
        if (is(y, "formula") && identical(as.character(y), c("~", "trace")))
            y <- "trace"
        y <- as.character(y)

        i <- pmcmc_iterations(x, start, end, thin)
        j <- seq(from = 5, by = 1, length.out = length(x@pars))

        if (identical(y, "trace")) {
            ## Include the logPost column.
            plot_trace(x@chain, i, c(j, 1), ...)
        } else {
            plot_density(x@chain[i, j, drop = FALSE], ...)
        }
=======
        plot_density(abc_particles(x, y), ...)
>>>>>>> 39f8817f

        invisible(NULL)
    }
)<|MERGE_RESOLUTION|>--- conflicted
+++ resolved
@@ -542,8 +542,7 @@
                  call. = FALSE)
         }
 
-<<<<<<< HEAD
-        plot_density(t(x@x[[y]]), ...)
+        plot_density(abc_particles(x, y), ...)
 
         invisible(NULL)
     }
@@ -585,9 +584,6 @@
         } else {
             plot_density(x@chain[i, j, drop = FALSE], ...)
         }
-=======
-        plot_density(abc_particles(x, y), ...)
->>>>>>> 39f8817f
 
         invisible(NULL)
     }
