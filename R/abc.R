--- conflicted
+++ resolved
@@ -496,12 +496,8 @@
 setGeneric(
     "continue",
     signature = "object",
-<<<<<<< HEAD
-    function(object, ..., verbose = getOption("verbose", FALSE)) {
-=======
     function(object, ngen = 1, tolerance, ...,
              verbose = getOption("verbose", FALSE)) {
->>>>>>> 79847f9c
         standardGeneric("continue")
     }
 )
