Package: SimInf
Title: A Framework for Stochastic Disease Spread Simulations
Version: 1.0.0.9000
Author: Stefan Widgren (National Veterinary Institute, Sweden),
<<<<<<< HEAD
        Pavol Bauer (Uppsala University, Sweden),
        Stefan Engblom (Uppsala University, Sweden)
Maintainer: Stefan Widgren <stefan.widgren@gmail.com>
=======
    Pavol Bauer (Uppsala University, Sweden),
    Stefan Engblom (Uppsala University, Sweden)
Maintainer: Stefan Widgren <stefan.widgren@sva.se>
>>>>>>> f953599a
Description: Livestock movements are important for the spread of many
    infectious diseases between herds. The package provides an
    efficient and flexible framework for stochastic disease spread
    modelling that integrates within-herd disease dynamics as
    continuous-time Markov chains and livestock movements between
    herds as scheduled events. The core simulation solver is
    implemented in C and uses 'OpenMP' (if available) to divide work
    over multiple processors. The package contains template models and
    can be extended with user defined models.
Acknowledgements: This work was financially supported by the Swedish
    Research Council within the UPMARC Linnaeus center of Excellence
    (Pavol Bauer and Stefan Engblom).
License: GPL-3
URL: https://github.com/stewid/SimInf
BugReports: https://github.com/stewid/SimInf/issues
Type: Package
LazyData: true
Biarch: true
NeedsCompilation: yes
SystemRequirements: GNU Scientific Library (GSL)
Depends:
    R(>= 3.0.2),
    methods
Imports:
    graphics,
    Matrix
Collate:
    'AllGenerics.R'
    'check_arguments.R'
    'scheduled_events.R'
    'siminf_model.R'
    'SISe.R'
    'SISe3.R'
    'SISe3_sp.R'
    'SISe_sp.R'
    'demo_model.R'
    'dependencies.R'
    'distance.R'
    'siminf.R'
RoxygenNote: 5.0.1<|MERGE_RESOLUTION|>--- conflicted
+++ resolved
@@ -2,15 +2,9 @@
 Title: A Framework for Stochastic Disease Spread Simulations
 Version: 1.0.0.9000
 Author: Stefan Widgren (National Veterinary Institute, Sweden),
-<<<<<<< HEAD
         Pavol Bauer (Uppsala University, Sweden),
         Stefan Engblom (Uppsala University, Sweden)
 Maintainer: Stefan Widgren <stefan.widgren@gmail.com>
-=======
-    Pavol Bauer (Uppsala University, Sweden),
-    Stefan Engblom (Uppsala University, Sweden)
-Maintainer: Stefan Widgren <stefan.widgren@sva.se>
->>>>>>> f953599a
 Description: Livestock movements are important for the spread of many
     infectious diseases between herds. The package provides an
     efficient and flexible framework for stochastic disease spread
