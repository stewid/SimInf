Package: SimInf
Title: A Framework for Data-Driven Stochastic Disease Spread Simulations
Version: 9.8.1.9000
Authors@R: c(person("Stefan", "Widgren", role = c("aut", "cre"),
                    email = "stefan.widgren@gmail.com",
                    comment = c(ORCID = "0000-0001-5745-2284")),
             person("Robin", "Eriksson", role = "aut",
                    comment = c(ORCID = "0000-0002-4291-712X")),
             person("Stefan", "Engblom", role = "aut",
                    comment = c(ORCID = "0000-0002-3614-1732")),
             person("Pavol", "Bauer", role = "aut",
                    comment = c(ORCID = "0000-0003-4328-7171")),
             person("Thomas", "Rosendal", role = "ctb",
                    comment = c(ORCID = "0000-0002-6576-9668")),
             person("Ivana", "Rodriguez Ewerlöf", role = "ctb",
                    comment = c(ORCID = "0000-0002-9678-9813")),
             person("Attractive Chaos", role = "cph",
                    comment = "Author of 'kvec.h'."))
Description: Provides an efficient and very flexible framework to
    conduct data-driven epidemiological modeling in realistic large
    scale disease spread simulations. The framework integrates
    infection dynamics in subpopulations as continuous-time Markov
    chains using the Gillespie stochastic simulation algorithm and
    incorporates available data such as births, deaths and movements
    as scheduled events at predefined time-points. Using C code for
    the numerical solvers and 'OpenMP' (if available) to divide work
    over multiple processors ensures high performance when simulating
    a sample outcome. One of our design goals was to make the package
    extendable and enable usage of the numerical solvers from other R
    extension packages in order to facilitate complex epidemiological
    research. The package contains template models and can be extended
    with user-defined models. For more details see the paper by
    Widgren, Bauer, Eriksson and Engblom (2019)
    <doi:10.18637/jss.v091.i12>. The package also provides
    functionality to fit models to time series data using the
    Approximate Bayesian Computation Sequential Monte Carlo
    ('ABC-SMC') algorithm of Toni and others (2009)
    <doi:10.1098/rsif.2008.0172> or the Particle Markov Chain Monte
    Carlo ('PMCMC') algorithm of 'Andrieu' and others (2010)
    <doi:10.1111/j.1467-9868.2009.00736.x>.
Acknowledgements: This software has been made possible by support from
    the Swedish Research Council within the UPMARC Linnaeus center of
    Excellence (Pavol Bauer, Robin Eriksson, and Stefan Engblom), the
    Swedish Research Council Formas (Stefan Engblom and Stefan
    Widgren), the Swedish Board of Agriculture (Stefan Widgren), the
    Swedish strategic research program eSSENCE (Stefan Widgren), and
    in the framework of the Full Force project, supported by funding
    from the European Union’s Horizon 2020 Research and Innovation
    programme under grant agreement No 773830: One Health European
    Joint Programme (Stefan Widgren).
License: GPL-3
URL: https://github.com/stewid/SimInf, http://stewid.github.io/SimInf/
BugReports: https://github.com/stewid/SimInf/issues
Type: Package
LazyData: true
Biarch: true
NeedsCompilation: yes
SystemRequirements: GNU Scientific Library (GSL)
Depends: R (>= 4.0)
Imports:
    digest,
    graphics,
    grDevices,
    MASS,
    methods,
    stats,
    utils,
    Matrix (>= 1.3-0)
Suggests:
    knitr,
    rmarkdown
Collate:
    'C-generator.R'
    'check_arguments.R'
    'init.R'
    'valid.R'
    'classes.R'
    'SimInf_model.R'
    'SEIR.R'
    'SIR.R'
    'SIS.R'
    'SISe.R'
    'SISe3.R'
    'SISe3_sp.R'
    'SISe_sp.R'
    'SimInf-package.R'
    'SimInf.R'
    'SimInf_events.R'
    'SimInf_individual_events.R'
    'run.R'
    'density_ratio.R'
    'abc.R'
    'degree.R'
    'distance.R'
    'distributions.R'
    'edge_properties.R'
<<<<<<< HEAD
    'iterated-filtering.R'
=======
    'lambert.R'
>>>>>>> 798f4c30
    'match_compartments.R'
    'mparse.R'
    'pmcmc.R'
    'pfilter.R'
    'n.R'
    'openmp.R'
    'package_skeleton.R'
    'plot.R'
    'prevalence.R'
    'print.R'
    'punchcard.R'
    'trajectory.R'
    'u0.R'
    'v0.R'
Encoding: UTF-8
RoxygenNote: 7.3.3
VignetteBuilder:
    utils,
    knitr<|MERGE_RESOLUTION|>--- conflicted
+++ resolved
@@ -94,11 +94,8 @@
     'distance.R'
     'distributions.R'
     'edge_properties.R'
-<<<<<<< HEAD
     'iterated-filtering.R'
-=======
     'lambert.R'
->>>>>>> 798f4c30
     'match_compartments.R'
     'mparse.R'
     'pmcmc.R'
