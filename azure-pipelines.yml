--- conflicted
+++ resolved
@@ -50,43 +50,8 @@
   - template: azure-pipelines/build-package.yml
   - template: azure-pipelines/check-package.yml
 
-<<<<<<< HEAD
-- job: fedora_R_release
-  displayName: "Linux, R-release"
-  pool:
-    vmImage: "Ubuntu-latest"
-  container: fedora:latest
-  steps:
-  - template: azure-pipelines/dnf-install-R-release.yml
-  - template: azure-pipelines/customize-R-startup.yml
-  - template: azure-pipelines/R-sessioninfo.yml
-  - template: azure-pipelines/dnf-install-dependencies.yml
-  - template: azure-pipelines/build-package.yml
-  - template: azure-pipelines/check-package.yml
-  - template: azure-pipelines/static-code-analysis.yml
-  - bash: |
-      cd ..
-      nm -g SimInf.Rcheck/SimInf/libs/SimInf.so | \
-        grep -c " T " | grep 1 && exit 0 || exit 1
-    displayName: "Check visibility of C entry points"
-  - template: azure-pipelines/code-coverage.yml
-  - task: DotNetCoreInstaller@0
-    inputs:
-      packageType: sdk
-      version: 2.2.207
-      installationPath: $(Agent.ToolsDirectory)/dotnet
-    displayName: "Install dotnet core"
-  - task: PublishCodeCoverageResults@1
-    inputs:
-      codeCoverageTool: 'Cobertura'
-      summaryFileLocation: 'coverage.xml'
-
-- job: fedora_R_devel_gcc
-  displayName: "Linux, R-devel, GCC"
-=======
 - job: ubuntu_R_4_0
   displayName: "Linux, R-release"
->>>>>>> 803d1f58
   pool:
     vmImage: "Ubuntu-18.04"
   steps:
