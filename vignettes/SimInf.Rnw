--- conflicted
+++ resolved
@@ -612,11 +612,6 @@
 library("SimInf")
 @
 
-<<<<<<< HEAD
-The results reported here are based on \pkg{SimInf} version 6.3.0.
-
-=======
->>>>>>> 152c8aed
 \begin{table}
   \small
   \begin{tabularx}{\textwidth}{l X}
@@ -702,12 +697,7 @@
     code, see Section~\ref{sec:extend}.  If non-empty, the
     \proglang{C} code is written to a temporary file when the
     \code{run} method is called.  The temporary file is compiled and
-<<<<<<< HEAD
-    the resulting DLL is dynamically loaded.  The DLL is unloaded and
-    the temporary files are removed after running the model.\\
-=======
     the resulting DLL is dynamically loaded.\\
->>>>>>> 152c8aed
 
     \bottomrule
   \end{tabularx}
@@ -1074,21 +1064,6 @@
 trajectory, see Appendix~\ref{sec:pseudo-code} for pseudo-code for the
 \code{ssm} solver and \emph{src/solvers/ssm/SimInf\_solver.c} for the
 source code.  The simulation starts with a call to the \code{run}
-<<<<<<< HEAD
-method with the model as the first argument and optionally the number
-of threads to use.  This method will first call the validity method on
-the model to perform error-checking and then call a model specific
-\proglang{C} function to initialize the function pointers to the
-transition rate functions and the post time step function of the
-model.  Subsequently, the simulation solver is called to run one
-trajectory using the model specific data, the transition rate
-functions, and the post time step function.  If the \code{C\_code}
-slot is non-empty, the \proglang{C} code is written to a temporary
-file when the \code{run} method is called.  The temporary file is
-compiled using \code{'R CMD SHLIB'} and the resulting DLL is
-dynamically loaded.  The DLL is unloaded and the temporary files are
-removed after running the model.  This is further described in
-=======
 method with the model as the first argument.  This method will first
 call the validity method on the model to perform error-checking and
 then call a model specific \proglang{C} function to initialize the
@@ -1100,7 +1075,6 @@
 a temporary file when the \code{run} method is called.  The temporary
 file is compiled using \code{'R CMD SHLIB'} and the resulting DLL is
 dynamically loaded.  This is further described in
->>>>>>> 152c8aed
 Section~\ref{sec:extend}.
 
 The solver simulates the trajectory in parallel if \proglang{OpenMP}
